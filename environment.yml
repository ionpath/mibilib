name: mibitracker-client
channels:
- conda-forge
- defaults
dependencies:
<<<<<<< HEAD
- numpy=1.16.0
- pandas=0.21.0
=======
- coverage=4.2=py36_0
- jupyter=1.0.0
- matplotlib=2.0.2=np113py36_0
- mock=2.0.0
- numpy=1.13.1=py36_0
>>>>>>> bfdfdeb1
- pip=18.0=py36_1
- pylint=1.8.4=py36_0
- pytest=3.2.1=py36_0
- python=3.6.3=0
- requests=2.20.1=py36_0
<<<<<<< HEAD
- scikit-image=0.14.2
- setuptools=40.4.0
=======
- scikit-image=0.13.0=np113py36_0
- setuptools=40.4.0
- sphinx=1.6.3=py36_0
- sphinx-argparse=0.2.2
- pip:
    - tox==3.7.0
>>>>>>> bfdfdeb1
<|MERGE_RESOLUTION|>--- conflicted
+++ resolved
@@ -3,29 +3,20 @@
 - conda-forge
 - defaults
 dependencies:
-<<<<<<< HEAD
-- numpy=1.16.0
-- pandas=0.21.0
-=======
 - coverage=4.2=py36_0
 - jupyter=1.0.0
 - matplotlib=2.0.2=np113py36_0
 - mock=2.0.0
-- numpy=1.13.1=py36_0
->>>>>>> bfdfdeb1
+- numpy=1.16.0
+- pandas=0.21.0
 - pip=18.0=py36_1
 - pylint=1.8.4=py36_0
 - pytest=3.2.1=py36_0
 - python=3.6.3=0
 - requests=2.20.1=py36_0
-<<<<<<< HEAD
 - scikit-image=0.14.2
-- setuptools=40.4.0
-=======
-- scikit-image=0.13.0=np113py36_0
 - setuptools=40.4.0
 - sphinx=1.6.3=py36_0
 - sphinx-argparse=0.2.2
 - pip:
-    - tox==3.7.0
->>>>>>> bfdfdeb1
+    - tox==3.7.0