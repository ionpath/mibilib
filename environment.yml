name: mibitracker-client
channels:
- conda-forge
- defaults
dependencies:
<<<<<<< HEAD
- numpy=1.16.0
- pandas=0.21.0
- pip=18.0=py36_1
- python=3.6.3=0
- requests=2.20.1=py36_0
- scikit-image=0.14.2
- setuptools=40.4.0
- urllib3=1.22
=======
- numpy=1.13.1=py36_0
- pip=18.0=py36_1
- python=3.6.3=0
- requests=2.20.1=py36_0
- scikit-image=0.13.0=np113py36_0
- setuptools=40.4.0
>>>>>>> bf617810
<|MERGE_RESOLUTION|>--- conflicted
+++ resolved
@@ -3,20 +3,10 @@
 - conda-forge
 - defaults
 dependencies:
-<<<<<<< HEAD
 - numpy=1.16.0
 - pandas=0.21.0
 - pip=18.0=py36_1
 - python=3.6.3=0
 - requests=2.20.1=py36_0
 - scikit-image=0.14.2
-- setuptools=40.4.0
-- urllib3=1.22
-=======
-- numpy=1.13.1=py36_0
-- pip=18.0=py36_1
-- python=3.6.3=0
-- requests=2.20.1=py36_0
-- scikit-image=0.13.0=np113py36_0
-- setuptools=40.4.0
->>>>>>> bf617810
+- setuptools=40.4.0