"""Helper class for making and retrying requests to the MIBItracker.

Copyright (C) 2019 Ionpath, Inc.  All rights reserved."""

import io
import json
import os
import warnings

import requests
from requests.adapters import HTTPAdapter
from requests.exceptions import HTTPError
from skimage import io as skio
from urllib3.util.retry import Retry

from mibidata import tiff
from .mibitracker_exceptions import MibiTrackerError

# The number of retries will be applied to these code and methods only.
MAX_RETRIES = 3
# Unavailable and Bad Gateway; we see this transiently on App Engine.
RETRY_STATUS_CODES = (502, 503)
# POST is added here as compared to the urllib3 defaults.
RETRY_METHOD_WHITELIST = (
    'HEAD', 'GET', 'PUT', 'DELETE', 'OPTIONS', 'TRACE', 'POST')


class MibiRequests():
    """Helper class for making requests to the MibiTracker.

    This is an opinionated way of using ``requests.Session`` with the following
    features:

    - In the case of specified HTTP errors, requests are retried.
    - All responses call ``raise_for_status()``.
    - An instance requests an authorization token upon initialization, and
        includes it in a default header for all future requests. No token
        refresh capabilities are built in, so if the token expires a new
        instance needs to be initialized.

    Args:
        url: The string url to the backend of a MibiTracker instance, e.g.
            ``'https://backend-dot-mibitracker-demo.appspot.com'``.
        email: The string email address of your MibiTracker account.
        password: The string password of your MibiTracker account.
        token: A JSON Web Token (JWT) to validate a MibiTracker session.
        retries: The max number of retries for HTTP status errors. Defaults
            to ``MAX_RETRIES`` which is set to 3.
        retry_methods: The HTTP methods to retry. Defaults to
            ``RETRY_METHOD_WHITELIST`` which is the defaults to ``urllib3``'s
            whitelist with the addition of POST.
        retry_codes: The HTTP status codes to retry. Defaults to ``(502, 503)``,
            which are associated with transient errors seen on app engine.

    Attributes:
        url: The string url to the backend of a MibiTracker instance.
        session: A ``StatusCheckedSession`` that includes an authorization
            header and automatically raises for HTTP status errors.

    Raises:
        HTTPError: Raised by ``requests.raise_for_status()``, i.e. if a
            response's status code is >= 400.
    """

    def __init__(self,
                 url,
                 email=None,
                 password=None,
                 token=None,
                 retries=MAX_RETRIES,
                 retry_methods=RETRY_METHOD_WHITELIST,
                 retry_codes=RETRY_STATUS_CODES):

        self.url = url.rstrip('/')  # We add this as part of request params
        self.session = StatusCheckedSession()

        # Provide either an email and password, or a token
        # The token will be used in lieu of email and password if provided
        if token is not None:
            self.session.headers.update({
                'Authorization': 'JWT {}'.format(token)
            })
            self.session.options(self.url)
        elif email is not None and password is not None:
            self._auth(url, email, password)
        else:
            raise ValueError(
                'Provide either both an email and password or a token'
            )

        retry = Retry(status=retries, method_whitelist=retry_methods,
                      status_forcelist=retry_codes, backoff_factor=0.3)
        # Set this session to use these retry settings for all http[s] requests
        self.session.mount('http://', HTTPAdapter(max_retries=retry))
        self.session.mount('https://', HTTPAdapter(max_retries=retry))

    def _auth(self, url, email, password):
        """Adds an authorization token to the session's default header."""
        response = self.session.post(
            '{}/api-token-auth/'.format(url),
            headers={'content-type': 'application/json'},
            data=json.dumps({'email': email, 'password': password}))
        token = response.json()['token']
        self.session.headers.update({'Authorization': 'JWT {}'.format(token)})

    @staticmethod
    def _prepare_route(route):
        if not route.startswith('/'):
            return '/{}'.format(route)
        return route

    def get(self, route, *args, **kwargs):
        """Makes a GET request to the url using the session.

        Args:
            route: The route to add to the base url, such as ``'/images/'``
                or ``'/tissues/?organ=tonsil'``.
            *args: Passed to ``requests.Session.get``.
            **kwargs: Passes to ``requests.Session.get``.

        Returns:
            The response from ``requests.Session.get``.
        """
        return self.session.get('{}{}'.format(
            self.url, self._prepare_route(route)), *args, **kwargs)

    def post(self, route, *args, **kwargs):
        """Makes a POST request to the url using the session.

        Args:
            route: The route to add to the base url, such as ``'/slides/1/'``.
            *args: Passed to ``requests.Session.post``.
            **kwargs: Passes to ``requests.Session.post``.

        Returns:
            The response from ``requests.Session.post``.
        """
        return self.session.post('{}{}'.format(
            self.url, self._prepare_route(route)), *args, **kwargs)

    def put(self, route, *args, **kwargs):
        """Makes a PUT request to the url using the session.

        Args:
            route: The route to add to the base url, such as ``'/images/1/'``.
            *args: Passed to ``requests.Session.put``.
            **kwargs: Passes to ``requests.Session.put`.

        Returns:
            The response from ``requests.Session.put``.
        """
        return self.session.put('{}{}'.format(
            self.url, self._prepare_route(route)), *args, **kwargs)

    def delete(self, route, *args, **kwargs):
        """Makes a DELETE request to the url using the session.

        Args:
            route: The route to add to the base url, such as ``'/images/1/'``.
            *args: Passed to ``requests.Session.delete``.
            **kwargs: Passes to ``requests.Session.delete``.

        Returns:
            The response from ``requests.Session.delete``.
        """
        return self.session.delete('{}{}'.format(
            self.url, self._prepare_route(route)), *args, **kwargs)

    def download_file(self, path):
        """Downloads a file from MibiTracker storage.

        Args:
            path: The path to the file in storage. This usually can be
                constructed from the run and image folders.

        Returns: An open file object containing the downloaded file's data,
            rewound to the beginning of the file.
        """
        response = self.get('/download/', params={'path': path})
        url = requests.get(response.json()['url'])
        buf = io.BytesIO()
        buf.write(url.content)
        buf.seek(0)
        return buf

    def search_runs(self, run_name, run_label=None):
        """Searches for runs which have the name and optionally label.

        Args:
            run_name: The name of the run the image belongs to.
            run_label: (optional) The label of the run.

        Returns: A list of JSON data for each run that matches the search.
            If only ``run_name`` is specified, this list could be of any
            length as a run's name is not necessarily unique. If
            ``run_label`` is also specified, this is guaranteed to be
            unique and the returned list could either be of length
            zero or one.
        """

        payload = {'name': run_name}

        if run_label:
            payload['label'] = run_label

        return self.session.get(
            '{}{}'.format(self.url, '/runs/'), params=payload).json()

    def copy_run(self, old_label, new_label, **kwargs):
        """Creates a copy of the run corresponding to the label.

        Args:
            old_label: The label of the run to copy.
            new_label: The label to use for the copied run.
            kwargs: Any key-value pair that can be included in the json when
                creating the new run to differentiate it from the old run,
                such as a different project id or FOV size (such as if images
                were cropped from their originals).

        Returns:
            A tuple of the response JSON returned by old run and from creating
            its copy, respectively.
        """
        # We don't expect there to be many runs with the same label, so it is
        # safe to turn paging off.
        response = self.get('/runs/?label={}&paging=no'.format(old_label))
        data = response.json()
        try:
            assert len(data) == 1
        except AssertionError:
            raise MibiTrackerError('Expected 1 run with label {}, but {} were '
                                   'found'.format(old_label, len(data)))
        data = data[0]

        # Get the XMLs from the original runs. They may not have the date and
        # mass cal filled out; if those are needed they should be downloaded
        # from the bucket instead.
        xml_path = '/'.join((data['path'], data['xml']))
        buf = self.download_file(xml_path)

        run_data = {
            'instrument': data['instrument']['id'],  # required
            'slides': ','.join(str(d['id']) for d in data['slide_ids']),
            'aperture': data['aperture']['id'],  # required
            'label': new_label,
            'magnification': data['magnification'],  # required, FOV size
            'project': data['project'] and data['project']['id'],  # optional
            'description': data['description'],
            'operator': data['operator'],  # Not yet used, but field exists
            'user_run_date': '{}T00:00:00'.format(data['run_date']),
        }
        # The old run date supercedes the possibly-missing date in the xml
        # A timestamp is temporarily added for the JSON encoded but will be
        # stripped by the application.

        run_data.update(kwargs)
        files = {'xml': (data['filename'], buf, 'application/xml')}

        response = self.post('/runs/', data=run_data, files=files)
        return data, response.json()

    def copy_run_image_metadata(self, old_run_label, new_run_label, **kwargs):
        """This updates image metadata but not the actual TIFF data.

        Each new image will remain unavailable until a TIFF is uploaded.

        Args:
            old_run_label: The label of the run whose images' metadata is to
                be copied.
            new_run_label: The label of the run whose images' metadata will be
                updated. This run must already exist.
            kwargs: Any key-value pair that can be included in the json when
                updating the the images to differentiate them from the old
                runs', such as a different project id or frame (such as if
                images were cropped from their originals).

        Returns:
            A dictionary with keys of the original image IDs, and values of the
            response JSON returned when updating the new images.
        """
        old_images = self.get(
            '/images/?run__label={}&paging=no'.format(old_run_label))

        image_map = {}
        for item in old_images.json():

            # Get image from copied run
            response = self.get(
                '/images/?run__label={}&folder={}&paging=no'.format(
                    new_run_label, item['folder']))
            assert len(response.json()) == 1
            new_image = response.json()[0]

            # Update the section and tissue of the copied image using
            # info from the original image
            updated_image = {
                'section': item['section'] and item['section']['id'],
                'tissue': item['tissue'] and item['tissue']['id'],
                'project': item['section'] and \
                           item['section']['slide']['project']['id'],
            }
            # Add optional updates to copy such as a different frame size due to
            # cropping, or fixed mass calibration, etc.
            updated_image.update(kwargs)

            # Add SED
            sed = item['sed']
            headers = {}
            if sed:
                sed_path = '/'.join((item['run']['path'], item['folder'], sed))
                _, ext = os.path.splitext(sed_path)
                # MibiTracker only accepts TIFF, PNG and BMP images so it has
                # to be one of these if it's already in there
                if ext.lower() == '.bmp':
                    content_type = 'image/bmp'
                elif ext.lower() in ('.tif', '.tiff'):
                    content_type = 'image/tiff'
                elif ext.lower() == '.png':
                    content_type = 'image/png'

                buf = self.download_file(sed_path)
                files = {'attachment': (sed, buf, content_type)}
                data = updated_image
            else:
                files = None
                updated_image['sed'] = None
                # When there's no file upload, PUT requires JSON
                data = json.dumps(updated_image)
                headers.update({'content-type': 'application/json'})

            response = self.put(
                '/images/{}/'.format(new_image['id']),
                files=files,
                data=data,
                headers=headers
            )
            image_map[item['id']] = response.json()
        return image_map

    @staticmethod
    def _upload_mibitiff(url, tiff_file):
        # This shouldn't send mibitracker credentials so don't use the session
        response = requests.put(
            url,
            data=tiff_file,
            headers={'content-type': 'image/tiff'}
        )
        response.raise_for_status()
        return response

    def upload_mibitiff(self, tiff_file, run_id=None):
        """Uploads a single TIFF to the MibiTracker.

        This uses the 'run' and 'folder' fields in the MibiTiff's description to
        associate this with the correct image.

        Args:
            tiff_file: A string path to a TIFF file or an open file object
                containing the TIFF data.
            run_id: The ID of the run the image is from. This enables checking
                of the image metadata against expected values and may become
                mandatory in the future.

        Returns:
            The response from the MibiTracker after uploading the file and
            queuing it to be processed into viewable data.

        Raises:
            TypeError: Raised if tiff_file is not a string path or file object.
        """
        if run_id is None:
            warnings.warn('Specifying the run_id is recommended and may become '
                          'mandatory in the future.', FutureWarning)
        response = self.get('/upload_mibitiff/sign_tiff_url/').json()
        try:
            with open(tiff_file, 'rb') as fh:
                self._upload_mibitiff(response['url'], fh)
        except TypeError:
            try:
                tiff_file.seek(0)
            except:
                raise TypeError('tiff_file must be a string or file object')
            self._upload_mibitiff(response['url'], tiff_file)
        return self.post(
            '/upload_mibitiff/',
            data=json.dumps(
                {'location': response['location'], 'run_id': run_id}),
            headers={'content-type': 'application/json'}
        )

    def _upload_channel(self, image_id, image_file, filename):
        _, ext = os.path.splitext(filename)
        files = {
            'attachment': (filename,
                           image_file,
                           'image/{}'.format(ext[1:].lower()))
        }

        response = self.post(
            '/upload_channel/',
            data={'image_id': image_id},
            files=files
        )
        return response

    def upload_channel(self, image_id, image_file, filename=None):
        """Uploads a grayscale PNG or TIFF to the MibiTracker.

        Args:
            image_id: The integer id of the image to associate the channel with.
            image_file: A string path to a PNG or TIFF file, or an open file
                object of a PNG or TIFF file to upload.
            filename: The name to use for the file being uploaded. If
                image_file is a path, this can be omitted and that file's name
                will be used. It should be the name of the channel/layer with
                an extension to indicate format, such as "CD45.tiff" or
                "cell_boundaries.png".

        Returns:
            The response from the MibiTracker after uploading the file.

        Raises:
            TypeError: Raised if image_file is not a string path or file object.
        """
        try:
            with open(image_file, 'rb') as fh:
                if not filename:
                    filename = os.path.basename(image_file)
                return self._upload_channel(image_id, fh, filename)
        except TypeError:
            try:
                image_file.seek(0)
            except:
                raise TypeError('image_file must be a string or file object')
            if not filename:
                try:
                    filename = os.path.basename(image_file.name)
                except AttributeError:
                    raise ValueError('filename must be provided with a file '
                                     'object that does not have a name')
            return self._upload_channel(image_id, image_file, filename)

    def run_images(self, run_label):
        """Gets a JSON array of image metadata from a given run label.

        Args:
            run_label: The unique string label of a run.

        Returns:
            A list of dicts of of image metadata for the specified run.
        """
        return self.session.get(
            '{}/images/'.format(self.url),
            params={'run__label': run_label, 'paging': 'no'}).json()

    def image_conjugates(self, image_id):
        """Gets a JSON array of panel conjugates from a given image id.

        Args:
            image_id: The integer id of an image.

        Returns:
            A list of dicts of antibody conjugate details from the image's
            panel. This will be an empty list of the image does not have a
            section assigned, or if its section does not have a panel assigned.
        """
        return self.get(
            '/images/{}/conjugates/'.format(image_id),
            params={'paging': 'no'}).json()

    def image_id(self, run_label, point_name):
        """Gets the primary key of an image given the specified run and point
            names.

        Args:
<<<<<<< HEAD
            run_name: The name or label of the run the image belongs to. First
                mibitracker is queried for run__label, if it is not found a
                query for run__name is done.
=======
            run_label: The label of the run the image belongs to. If no images
                found using this run label (which is the unique identifier of
                each run), run name will be checked instead but is not
                guaranteed to be unique per run.
>>>>>>> 4d251b12
            point_name: The name of the point. It should be in the format of
                `Point(n)` where n is the point number.

        Returns:
            An int id corresponding to the primary key of the image.

        Raises:
            ValueError: Raised if no images match the specified run and point
                names or if more than one image matches the specified run and
                point names.
        """

        results = self.get(
            '/images/',
            params={
                'run__label': run_label,
                'folder': '{}/RowNumber0/Depth_Profile0'.format(point_name),
                'paging': 'no'}
        ).json()

        len_results = len(results)
        if len_results == 0:
<<<<<<< HEAD
            results = self.get(
                '/images/',
                params={
                    'run__name': run_name,
=======
            warnings.warn('No images found matching run label: {run_label} '
                          'point_name: {point_name}. Checking run name '
                          'instead.')
            results = self.get(
                '/images/',
                params={
                    'run__name': run_label,
>>>>>>> 4d251b12
                    'folder': '{}/RowNumber0/Depth_Profile0'.format(point_name),
                    'paging': 'no'}
            ).json()

        len_results = len(results)
        if len_results == 0:
            raise MibiTrackerError(
                f'No images found matching run {run_label} {point_name}.')
        if len_results > 1:
            raise MibiTrackerError(
                f'Multiple images match run {run_label} {point_name}.'
            )

        return results[0]['id']

    def get_mibi_image(self, image_id):
        """Gets image data from MIBItracker and creates a MibiImage instance.

        Args:
            image_id: The integer id of an image.

        Return:
            A MibiImage instance of the requested image.
        """
        image_info = self.get('images/{}/'.format(image_id)).json()
        tiff_path = '/'.join((image_info['run']['path'], image_info['folder'],
                              'summed_image.tiff'))
        tiff_data = self.download_file(tiff_path)
        return tiff.read(tiff_data)

    def get_channel_data(self, image_id, channel_name):
        """Gets a single channel from MIBItracker as a 2D numpy array.

        Args:
            image_id: The integer id of an image.
            channel_name: The name of the channel to download.

        Returns:
            A MxN numpy array of the channel data.
        """
        image_info = self.get('images/{}/'.format(image_id)).json()

        if not channel_name in image_info['overlays']:
            raise MibiTrackerError(
                'Specified channel name is not present in image')
        buf = io.BytesIO()
        response = requests.get(image_info['overlays'][channel_name])
        response.raise_for_status()
        buf.write(response.content)
        buf.seek(0)
        return skio.imread(buf)

    def create_imageset(self, image_ids, imageset_name,
                        imageset_description=None):
        """Creates a new imageset with the specified images.

        Args:
            image_ids: A list of ints of ids of the images in MibiTracker
                corresponding to the images to be added to the new imageset.
            imageset_name: A string name for the new imageset.
            imageset_description: (optional) A string description for the new
                imageset. Defaults to None.
        """
        self.post(
            '/imagesets/',
            data=json.dumps({
                'images': image_ids,
                'name': imageset_name,
                'description': imageset_description
            }),
            headers={'content-type': 'application/json'})


class StatusCheckedSession(requests.Session):
    """Raises for HTTP errors and adds any response JSON to the message."""

    @staticmethod
    def _check_status(response):
        try:
            response.raise_for_status()
        except HTTPError as e:
            try:
                response_json = response.json()
            except json.decoder.JSONDecodeError:
                response_json = None
            raise HTTPError(str(e), response_json)
        return response

    def get(self, *args, **kwargs):
        response = super().get(*args, **kwargs)
        return self._check_status(response)

    def options(self, *args, **kwargs):
        response = super().options(*args, **kwargs)
        return self._check_status(response)

    def post(self, *args, **kwargs):
        response = super().post(*args, **kwargs)
        return self._check_status(response)

    def put(self, *args, **kwargs):
        response = super().put(*args, **kwargs)
        return self._check_status(response)

    def delete(self, *args, **kwargs):
        response = super().delete(*args, **kwargs)
        return self._check_status(response)<|MERGE_RESOLUTION|>--- conflicted
+++ resolved
@@ -473,16 +473,10 @@
             names.
 
         Args:
-<<<<<<< HEAD
-            run_name: The name or label of the run the image belongs to. First
-                mibitracker is queried for run__label, if it is not found a
-                query for run__name is done.
-=======
             run_label: The label of the run the image belongs to. If no images
-                found using this run label (which is the unique identifier of
-                each run), run name will be checked instead but is not
-                guaranteed to be unique per run.
->>>>>>> 4d251b12
+                found using run label (which is the unique identifier of
+                each run), run name is checked instead (run name is not
+                guaranteed to be unique per run).
             point_name: The name of the point. It should be in the format of
                 `Point(n)` where n is the point number.
 
@@ -494,7 +488,6 @@
                 names or if more than one image matches the specified run and
                 point names.
         """
-
         results = self.get(
             '/images/',
             params={
@@ -505,20 +498,13 @@
 
         len_results = len(results)
         if len_results == 0:
-<<<<<<< HEAD
-            results = self.get(
-                '/images/',
-                params={
-                    'run__name': run_name,
-=======
-            warnings.warn('No images found matching run label: {run_label} '
+            warnings.warn('No images found matching run label: {run_label}, '
                           'point_name: {point_name}. Checking run name '
                           'instead.')
             results = self.get(
                 '/images/',
                 params={
                     'run__name': run_label,
->>>>>>> 4d251b12
                     'folder': '{}/RowNumber0/Depth_Profile0'.format(point_name),
                     'paging': 'no'}
             ).json()
