--- conflicted
+++ resolved
@@ -168,32 +168,6 @@
     return backdrop + source - (backdrop * source)
 
 
-<<<<<<< HEAD
-def _screen(color_map):
-    """Combines multiple image channels by color into a 3-D array.
-
-    Args:
-        A map keyed by color with values of NxM arrays that will be assigned
-        that hue before screening with the others. The allowed colors are
-        'Cyan', 'Yellow', 'Magenta', 'Green', 'Orange', 'Violet', 'Red' and
-        'Blue'. The arrays must contain floats in the unit interval.
-
-    Returns:
-        An NxMx3 float array of an RGB image with values in the unit interval.
-    """
-    screened = None
-    for color, array in color_map.items():
-        hsl = _gray2hsl(array, constants.COLORS[color])
-        rgb = hsl2rgb(hsl)
-        if screened is None:
-            screened = rgb
-        else:
-            screened = _porter_duff_screen(screened, rgb)
-    return screened
-
-
-=======
->>>>>>> 702e373b
 def composite(image, color_map, gamma=1/3, min_scaling=10):
     """Combines multiple image channels by color into a 3-D array.
 
@@ -271,9 +245,8 @@
         if len(overlay_settings) == 1 and 'channels' in v:
             overlay_settings = v['channels']
             break
-        raise ValueError("Unexpected format of overlay_settings dictionary.")
-
-<<<<<<< HEAD
+        raise ValueError('Unexpected format of overlay_settings dictionary.)
+
     composite = None
     for i, channel in enumerate(overlay_settings):
         setting = overlay_settings[channel]
@@ -302,31 +275,6 @@
         )
         if composite is None:
             composite = rgb
-=======
-    overlay = None
-    for channel in overlay_settings:
-        item = overlay_settings[channel]
-        array = image[channel]
-        # Because we treat the min differently, don't use np.clip
-        range_min = item.get('intensity_lower', 0)
-        range_max = item.get('intensity_higher', array.max())
-        array[array > range_max] = range_max
-        array[array < range_min] = 0
-        array = array / float(range_max)
-        array[array > 0] += item.get('brightness', 0)
-        # Apply default filter even if no blurring
-        array = ndimage.filters.convolve(array, kernel)
-        if item.get('blur', 0) > 0:
-            ndimage.filters.gaussian_filter(
-                array, item['blur'] * 100, output=array)
-        np.clip(array, 0, 1, out=array)
-        rgb = (
-            np.stack((array, array, array), axis=2) *
-            constants.COLORS[item['color']]
-        )
-        if overlay is None:
-            overlay = rgb
->>>>>>> 702e373b
         else:
             composite = _porter_duff_screen(composite, rgb)
     return np.uint8(composite * 255)