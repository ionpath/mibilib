"""Base module for working with MIBI images.

Copyright (C) 2019 Ionpath, Inc.  All rights reserved."""

import datetime
import os
import warnings

import numpy as np
from skimage import io as skio, transform

# THe format of the run xml.
_DATETIME_FORMAT = '%Y-%m-%dT%H:%M:%S'
# The attributes to include in the metadata dictionary.
_ATTRIBUTES = ('run', 'date', 'coordinates', 'size', 'slide', 'point_name',
               'folder', 'dwell', 'scans', 'aperture',
               'instrument', 'tissue', 'panel', 'version', 'mass_offset',
               'mass_gain', 'time_resolution', 'miscalibrated', 'check_reg',
               'filename')


class MibiImage():
    """A multiplexed image with labeled channels and metadata.

    Args:
        data: An MxMxD numpy array of multiplexed image data, where D is
            the channel index and the frame size of the image is MxM.
        channels: A tuple of channel names of length D. The names may
            either be strings, or tuples of strings of the format (mass,
            target).
        run: A string name of the run during which this image was acquired.
        date: The run date. It can either be a datetime object, or a string.
            If a string, it will be parsed according to the
            `datetime_format``.
        coordinates: A tuple of (x, y) stage coordinates at which the image
            was acquired; stage coordinates should be in microns.
        size: A float size of the image width/height in  :math:`\\mu m`.
        slide: A string or integer slide ID.
        point_name: A string name for the point as assigned during the run.
        folder: The folder name for this image as determined by the
            acquisition software.
        dwell: A float pixel dwell time in :math:`ms`.
        scans: A comma-separated list of image scan numbers.
        aperture: A string name of the aperture used during image
            acquisition.
        instrument: A string identifier for the instrument used.
        tissue: A string name of the tissue type.
        panel: A string name of the panel used to stain the tissue.
        version: A string identifier for the software version used.
        datetime_format: The optional format of the date, if given as a
            string. Defaults to ``'%Y-%m-%dT%H:%M:%S'``.
        mass_offset: Mass offset parameter used for mass calibration.
        mass_gain: Mass gain used for mass calibration.
        time_resolution: Parameter used for mass calibration.
        miscalibrated: Whether or not there was significant difference between
            peak locations after mass recalibration.
        check_reg: Whether or not the maximum shift between depths is higher
            than a threshold.

    Raises:
        ValueError: Raised if

            - the shape of data does not match length of channels.
            - the channel names are not unique.
            - the masses (if included in channel tuples) are not unique.
            - the targets (if included in channel tuples) are not unique.

    Attributes:
        data: An MxMxD numpy array of multiplexed image data, where D is
            the channel index and the frame size of the image is MxM.
        channels: A tuple of channel names of length D. The names may
            either be strings, or tuples of strings of the format (mass,
            target).
        masses: A tuple of the masses of the channels, if the channels were
            given as (mass, target) tuples; otherwise None.
        targets: A tuple of the targets of the channels, if the channels were
            given as (mass, target) tuples; otherwise None.
        run: A string name of the run during which this image was acquired.
        date: A datetime object of the run date.
        coordinates: A tuple of (x, y) stage coordinates in microns at which
            the image was acquired.
        size: A float size of the image width/height in :math:`\\mu m`.
        slide: A string or integer slide ID.
        point_name: A string name for the point as assigned during the run.
        folder: The folder name for this image as determined by the
            acquisition software.
        dwell: A float pixel dwell time in :math:`ms`.
        scans: A comma-separated list of image scan numbers.
        aperture: A string name of the aperture used during image
            acquisition.
        instrument: A string identifier for the instrument used.
        tissue: A string name of the tissue type.
        panel: A string name of the panel used to stain the tissue.
        version: A string identifier for the software version used.
        mass_offset: Mass offset parameter used for mass calibration.
        mass_gain: Mass gain used for mass calibration.
        time_resolution: Parameter used for mass calibration.
        miscalibrated: Whether or not there was significant difference between
            peak locations after mass recalibration.
        check_reg: Whether or not the maximum shift between depths is higher
            than a threshold.
        filename: The name of the Run XML file which corresponds to the run
            name.
    """

    # pylint: disable=too-many-arguments
    def __init__(self, data, channels, run=None, date=None,
                 coordinates=None, size=None, slide=None, point_name=None,
                 folder=None, dwell=None, scans=None, aperture=None,
                 instrument=None, tissue=None, panel=None, version=None,
                 mass_offset=None, mass_gain=None, time_resolution=None,
                 miscalibrated=None, check_reg=None,
                 datetime_format=_DATETIME_FORMAT, filename=None):

        self._length = len(channels)
        if data.shape[2] != self._length:
            raise ValueError('Channels length does not match data dimensions.')
        self.data = data
        self._set_channels(channels, self._length)

        try:
            self.date = datetime.datetime.strptime(date, datetime_format)
        except TypeError:  # Given as datetime obj already, or None.
            self.date = date

        self.run = run
        self.coordinates = coordinates
        self.size = size
        self.slide = slide
        self.point_name = point_name
        self.folder = folder
        self.dwell = dwell
        self.scans = scans
        self.aperture = aperture
        self.instrument = instrument
        self.tissue = tissue
        self.panel = panel
        self.version = version
        self.mass_offset = mass_offset
        self.mass_gain = mass_gain
        self.time_resolution = time_resolution
        self.miscalibrated = miscalibrated
        self.check_reg = check_reg
        self.filename = filename

    @property
    def channels(self):
        """A tuple of channel names.

        The names may either be strings, or tuples of strings of the format
        (mass, target).
        """
        return self._channels

    @channels.setter
    def channels(self, values):
        """A tuple of channel names.

        The names may either be strings, or tuples of strings of the format
        (mass, target).
        """
        self._set_channels(values, self._length)

    @property
    def labels(self):
        """For backwards compatibility.

        This may be removed in a future version. Use the :attr:`~channels`
        property instead.
        """
        return self.channels

    @labels.setter
    def labels(self, values):
        """This property is for backwards compatibility only.

        This may be removed in a future version. Use the :attr:`~channels`
        property instead.
        """
        self._set_channels(values, self._length)

    def _set_channels(self, channels, length):
        if len(set(channels)) != length:
            raise ValueError('Channels are not all unique.')
        self._channels = tuple(channels)
        if all((isinstance(c, tuple) and len(c) == 2 for c in channels)):
            # Tuples of masses and targets.
            masses, targets = zip(*channels)
            if len(set(masses)) != length:
                raise ValueError('Masses are not all unique.')
            if len(set(targets)) != length:
                raise ValueError('Targets are not all unique.')
            self.masses = masses
            self.targets = targets
        elif all(isinstance(c, str) for c in channels):
            self.masses = self.targets = None
        else:
            raise ValueError(
                'Channels must be a list of tuples of (int, str) or a '
                'list of str')

    def __eq__(self, other):
        """Checks for equality between MibiImage instances.

        Args:
            other: A MibiImage.

        Returns: True if both the values of the data array and the metadata of
            the other MibiImage are equal to this instance's; otherwise False.
        """
        if isinstance(other, self.__class__):
            return (self.metadata() == other.metadata() and
                    self.channels == other.channels and
                    self.data.dtype == other.data.dtype and
                    np.all(self.data == other.data))
        return False

    def __getitem__(self, channels):
        """Equivalent to :meth:`~slice_data`."""
        return self.slice_data(channels)

    def __repr__(self):
<<<<<<< HEAD
        s = f"{type(self)}\n"
        for key, val in self.metadata().items():
            s += f'{key}: {val}\n'
        return s

    def __str__(self):
        s = f"{type(self)} " + "{"
=======
        s = f'{type(self)}\n'
        s += '\n'.join(f'{key}: {val}' for key, val in self.metadata().items())
        return s

    def __str__(self):
        s = f'{type(self)} ' + '{'
>>>>>>> b7d82e35
        s += ', '.join(f'{key}: {val}' for key, val in self.metadata().items())
        s += '}'
        return s

    def metadata(self):
        """Returns a dictionary of the image's metadata."""
        return {key: getattr(self, key) for key in _ATTRIBUTES}

    def channel_inds(self, channels):
        """Returns the indices of the specified channels on the data's 2nd axis.

        Args:
            channels: A single channel, mass or target label; or, a sequence of
                channels, masses, or targets.

        Returns:
            A scalar or numpy array of the indices of the specified channels.

        Raises:
            KeyError: Raised if channels are not all found in image.
        """
        try:
            return self._channels.index(channels)
        except ValueError:
            pass
        try:
            return self.targets.index(channels)
        except (ValueError, AttributeError):
            pass
        try:
            return self.masses.index(channels)
        except (ValueError, AttributeError):
            pass
        try:
            return [self._channels.index(i) for i in channels]
        except ValueError:
            pass
        try:
            return [self.masses.index(i) for i in channels]
        except (ValueError, AttributeError):
            pass
        try:
            return [self.targets.index(i) for i in channels]
        except (ValueError, AttributeError):
            if self.targets is None:
                error_msg = f'Cannot match {channels}. Channels were indexed ' \
                    f'with targets only (no masses were given), available ' \
                    f'targets are {self._channels}'
            else:
                error_msg = f'Subset of channels, targets or massses not ' \
                    f'found matching {channels}, available targets are ' \
                    f'{self._channels}'
            raise KeyError(error_msg)

    def slice_data(self, channels):
        """Selects a subset of data from the MibiImage given selected channels.

        If a single channel is given, the third dimension will be
        stripped and an actual slice of the array will be returned, not a copy.

        If a sequence of channels is given, even if it is a sequence of
        length 1, a copy will be returned.

        This method can also be called by indexing with ``[]`` (i.e.
        :meth:`~__getitem__`.  See also :meth:`~slice_image`.

        Args:
            channels: A single channel, mass or target label; or, a sequence of
                channels, masses, or targets.

        Returns:
            A numpy array containing the data sliced from the image.
        """
        return self.data[:, :, self.channel_inds(channels)]

    def slice_image(self, channels):
        """Returns a MibiImage from slicing channels of another MibiImage.

        See also: :meth:`~slice_data`.

        Args:
            channels: A single channel, mass or target label; or, a sequence of
                channels, masses, or targets.

        Returns:
            A new MibiImage instance containing a copy of the data and
            metadata of the selected channels.
        """
        data = self.slice_data(channels)
        inds = self.channel_inds(channels)
        if data.ndim == 2:
            data = data.copy()[:, :, np.newaxis]
            new_channels = [self.channels[inds]]
        else:
            new_channels = [self.channels[i] for i in inds]
        return MibiImage(data, new_channels, **self.metadata())

    def copy(self):
        """Creates a new MibiImage instance with a copy of the data.

        Returns:
            A MibiImage instance with a copy of the data and channels.
        """
        return MibiImage(self.data.copy(), self.channels[:], **self.metadata())

    def append(self, image):
        """Appends another MibiImage's data and channels.

        Note that only the channels and data will be affected; the initial
        metadata will be preserved.

        Args:
            image: A MibiImage.

        Raises:
            ValueError: Raised if the image has any channels already present on
                instance to which it is being appended.
        """
        if set(self.channels).intersection(set(image.channels)):
            raise ValueError('Images contain overlapping channels.')
        self.data = np.concatenate((self.data, image.data), axis=2)
        self._set_channels(
            [c for c in self.channels] + [c for c in image.channels],
            len(self.channels) + len(image.channels))

    def remove_channels(self, channels, copy=False):
        """Removes specified channels from a MibiImage.

        Args:
            channels: A list or tuple of labels of channels to remove.
            copy: Boolean defaulting to `False` for whether to return a new
                MibiImage with the channels' data removed. If `False`,
                the data, channels, masses and targets attributes of the input
                image are directly altered.

        Returns:
            If `copy=True`, returns a MibiImage with copies of all
            channels except those specified to be removed from the initial
            image.
        """
        # np.delete does not alter the input array
        new_data = np.delete(self.data, self.channel_inds(channels), 2)
        delete_inds = self.channel_inds(channels)
        new_channels = [
            c for c in self.channels if self.channel_inds(c) not in delete_inds]
        if copy:
            return MibiImage(new_data, new_channels, **self.metadata())
        self.__init__(new_data, new_channels, **self.metadata())
        return None

    def resize(self, size, copy=False, preserve_type=False):
        """Resizes the image.

        This uses a bicubic transformation on each channel, and converts the
        image data to floats in the unit interval according to
        skimage.img_as_float. That means that uint data is scaled out of the
        max of its type, i.e. 255 or 65535. If alternate scaling is desired,
        it should be performed prior to resizing.

        Args:
            size: An integer or tuple that determines the size of the first
                two dimensions of the returned image. If an integer,
                it is expanded to the tuple (size, size).
            copy: Boolean defaulting to `True` for whether to alter the data
                directly.
            preserve_type: Boolean defaulting to `False` for whether the
                returned data is of the same dtype. If `False`, the data is
                converted to floats in the unit interval according to
                skimage.img_as_float. That means that uint data is scaled out
                of the max of its type, i.e. 255 or 65535. If `True`, the data
                makes a round trip through floats and thus may lose precision
                when it is converted back to its original dtype.

        Returns:
            If `copy=False`, returns a MibiImage of the resized data. The
            dtype is determined by `preserve_type`.

        Raises:
            ValueError: Raised if the input size would change the aspect ratio
                of the image.
        """
        shape = self.data.shape
        try:
            ratio = np.float(size[1]) / size[0]
        except TypeError:
            ratio = 1
            size = (size, size)
        if ratio != np.float(shape[1]) / shape[0]:
            raise ValueError(
                'The input image layers have shape %s and cannot be resized '
                'to %s without changing the aspect ratio.' % (shape, size))
        if preserve_type:
            dtype = self.data.dtype
        else:
            dtype = np.float

        def _resize():
            with warnings.catch_warnings():
                warnings.filterwarnings(
                    'ignore',
                    message='Anti-aliasing will be enabled by default.*')
                return transform.resize(
                    self.data, (size[0], size[1], shape[2]), order=3,
                    mode='edge', preserve_range=True,
                    anti_aliasing=False).astype(dtype)

        if copy:
            return MibiImage(_resize(), self.labels, **self.metadata())
        self.data = _resize()

    def export_pngs(self, path, size=None):
        """Saves each channel of a MibiImage as a grayscale png.

        If the image data are boolean or integers of any type and are within
        the range of uint8, the values are converted to uint8 before saving.

        If the image data are integers of any type and not within the range of
        uint8 but are within the range of uint16, they are converted to uint16
        before saving.

        Otherwise a TypeError is raised.

        For image data that is float, use `mibitof.tiff.write()` for writing
        as TIFFs, since PNGs do not support float type.

        Args:
            path: The path to the folder in which to save the images. This
                folder must already exist.
            size: If None, the images are saved at full resolution. If an
                integer or tuple, the images are resized by passing this
                parameter to :meth:`resize`.

        Raises:
            TypeError: Raised if the data type and/or range is unsupported.
        """
        if size is not None:
            data = self.resize(size, copy=True, preserve_type=True).data
        else:
            data = self.data

        # Checking min and max for the entire image stack, not each layer,
        # so that the dtype for saved images is consistent.
        dmin = data.min()
        dmax = data.max()
        if (data.dtype in (np.uint8, np.uint16, np.bool) or
                np.issubdtype(data.dtype, np.integer)):
            # save as uint8 or uint 16 if already in those ranges
            if dmin >= 0 and dmax < 2 ** 8:
                converter = lambda array: array.astype(np.uint8)
            elif dmin >= 0 and dmax < 2 ** 16:
                converter = lambda array: array.astype(np.uint16)
            else:
                raise TypeError(
                    'Data are integers outside of uint16 range. You must '
                    'rescale before exporting.')
        else:
            raise TypeError('Unsupported dtype: %s' % data.dtype.type)

        for i, label in enumerate(self.channels):
            im = converter(data[:, :, i])
            png_name = (label[1] if isinstance(label, tuple) else label
                       ).replace('/', '-')  # / isn't safe for filenames
            with warnings.catch_warnings():
                warnings.filterwarnings('ignore',
                                        message='.*low contrast image.*')
                skio.imsave(f'{os.path.join(path, png_name)}.png', im)

    def rename_targets(self, channel_map):
        """Modifies target names according to the specified map

        Args:
            channel_map: A dict where each key is an existing target name
                that is to be changed, and the value is the desired new
                target name.
        """
        existing = list(self.channels)
        for key in channel_map:
            index = self.channel_inds(key)
            if isinstance(existing[index], tuple):
                existing[index] = existing[index][0], channel_map[key]
            else:
                existing[index] = channel_map[key]
        self.channels = existing<|MERGE_RESOLUTION|>--- conflicted
+++ resolved
@@ -220,22 +220,12 @@
         return self.slice_data(channels)
 
     def __repr__(self):
-<<<<<<< HEAD
-        s = f"{type(self)}\n"
-        for key, val in self.metadata().items():
-            s += f'{key}: {val}\n'
-        return s
-
-    def __str__(self):
-        s = f"{type(self)} " + "{"
-=======
         s = f'{type(self)}\n'
         s += '\n'.join(f'{key}: {val}' for key, val in self.metadata().items())
         return s
 
     def __str__(self):
         s = f'{type(self)} ' + '{'
->>>>>>> b7d82e35
         s += ', '.join(f'{key}: {val}' for key, val in self.metadata().items())
         s += '}'
         return s
