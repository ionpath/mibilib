"""Base module for working with MIBI images.

Copyright (C) 2019 Ionpath, Inc.  All rights reserved."""

import datetime
import os
import warnings

import numpy as np
from skimage import io as skio, transform

# THe format of the run xml.
_DATETIME_FORMAT = '%Y-%m-%dT%H:%M:%S'
# The attributes to include in the metadata dictionary.
_ATTRIBUTES = ('run', 'date', 'coordinates', 'size', 'slide', 'point_name',
               'folder', 'dwell', 'scans', 'aperture',
               'instrument', 'tissue', 'panel', 'version', 'mass_offset',
               'mass_gain', 'time_resolution', 'miscalibrated', 'check_reg',
               'filename')


class MibiImage():
    """A multiplexed image with labeled channels and metadata.

    Args:
        data: An MxMxD numpy array of multiplexed image data, where D is
            the channel index and the frame size of the image is MxM.
        channels: A tuple of channel names of length D. The names may
            either be strings, or tuples of strings of the format (mass,
            target).
        run: A string name of the run during which this image was acquired.
        date: The run date. It can either be a datetime object, or a string.
            If a string, it will be parsed according to the
            `datetime_format``.
        coordinates: A tuple of (x, y) stage coordinates at which the image
            was acquired; stage coordinates should be in microns.
        size: A float size of the image width/height in  :math:`\\mu m`.
        slide: A string or integer slide ID.
        point_name: A string name for the point as assigned during the run.
        folder: The folder name for this image as determined by the
            acquisition software.
        dwell: A float pixel dwell time in :math:`ms`.
        scans: A comma-separated list of image scan numbers.
        aperture: A string name of the aperture used during image
            acquisition.
        instrument: A string identifier for the instrument used.
        tissue: A string name of the tissue type.
        panel: A string name of the panel used to stain the tissue.
        version: A string identifier for the software version used.
        datetime_format: The optional format of the date, if given as a
            string. Defaults to ``'%Y-%m-%dT%H:%M:%S'``.
        mass_offset: Mass offset parameter used for mass calibration.
        mass_gain: Mass gain used for mass calibration.
        time_resolution: Parameter used for mass calibration.
        miscalibrated: Whether or not there was significant difference between
            peak locations after mass recalibration.
        check_reg: Whether or not the maximum shift between depths is higher
            than a threshold.

    Raises:
        ValueError: Raised if

            - the shape of data does not match length of channels.
            - the channel names are not unique.
            - the masses (if included in channel tuples) are not unique.
            - the targets (if included in channel tuples) are not unique.

    Attributes:
        data: An MxMxD numpy array of multiplexed image data, where D is
            the channel index and the frame size of the image is MxM.
        channels: A tuple of channel names of length D. The names may
            either be strings, or tuples of strings of the format (mass,
            target).
        masses: A tuple of the masses of the channels, if the channels were
            given as (mass, target) tuples; otherwise None.
        targets: A tuple of the targets of the channels, if the channels were
            given as (mass, target) tuples; otherwise None.
        run: A string name of the run during which this image was acquired.
        date: A datetime object of the run date.
        coordinates: A tuple of (x, y) stage coordinates in microns at which
            the image was acquired.
        size: A float size of the image width/height in :math:`\\mu m`.
        slide: A string or integer slide ID.
        point_name: A string name for the point as assigned during the run.
        folder: The folder name for this image as determined by the
            acquisition software.
        dwell: A float pixel dwell time in :math:`ms`.
        scans: A comma-separated list of image scan numbers.
        aperture: A string name of the aperture used during image
            acquisition.
        instrument: A string identifier for the instrument used.
        tissue: A string name of the tissue type.
        panel: A string name of the panel used to stain the tissue.
        version: A string identifier for the software version used.
        mass_offset: Mass offset parameter used for mass calibration.
        mass_gain: Mass gain used for mass calibration.
        time_resolution: Parameter used for mass calibration.
        miscalibrated: Whether or not there was significant difference between
            peak locations after mass recalibration.
        check_reg: Whether or not the maximum shift between depths is higher
            than a threshold.
        filename: The name of the Run XML file which corresponds to the run
            name.
    """

    # pylint: disable=too-many-arguments
    def __init__(self, data, channels, run=None, date=None,
                 coordinates=None, size=None, slide=None, point_name=None,
                 folder=None, dwell=None, scans=None, aperture=None,
                 instrument=None, tissue=None, panel=None, version=None,
                 mass_offset=None, mass_gain=None, time_resolution=None,
                 miscalibrated=None, check_reg=None,
                 datetime_format=_DATETIME_FORMAT, filename=None):

        self._length = len(channels)
        if data.shape[2] != self._length:
            raise ValueError('Channels length does not match data dimensions.')
        self.data = data
        self._set_channels(channels, self._length)

        try:
            self.date = datetime.datetime.strptime(date, datetime_format)
        except TypeError:  # Given as datetime obj already, or None.
            self.date = date

        self.run = run
        self.coordinates = coordinates
        self.size = size
        self.slide = slide
        self.point_name = point_name
        self.folder = folder
        self.dwell = dwell
        self.scans = scans
        self.aperture = aperture
        self.instrument = instrument
        self.tissue = tissue
        self.panel = panel
        self.version = version
        self.mass_offset = mass_offset
        self.mass_gain = mass_gain
        self.time_resolution = time_resolution
        self.miscalibrated = miscalibrated
        self.check_reg = check_reg
        self.filename = filename

    @property
    def channels(self):
        """A tuple of channel names.

        The names may either be strings, or tuples of strings of the format
        (mass, target).
        """
        return self._channels

    @channels.setter
    def channels(self, values):
        """A tuple of channel names.

        The names may either be strings, or tuples of strings of the format
        (mass, target).
        """
        self._set_channels(values, self._length)

    @property
    def labels(self):
        """For backwards compatibility.

        This may be removed in a future version. Use the :attr:`~channels`
        property instead.
        """
        return self.channels

    @labels.setter
    def labels(self, values):
        """This property is for backwards compatibility only.

        This may be removed in a future version. Use the :attr:`~channels`
        property instead.
        """
        self._set_channels(values, self._length)

    def _set_channels(self, channels, length):
        if len(set(channels)) != length:
            raise ValueError('Channels are not all unique.')
        self._channels = tuple(channels)
        if all((isinstance(c, tuple) and len(c) == 2 for c in channels)):
            # Tuples of masses and targets.
            masses, targets = zip(*channels)
            if len(set(masses)) != length:
                raise ValueError('Masses are not all unique.')
            if len(set(targets)) != length:
                raise ValueError('Targets are not all unique.')
            self.masses = masses
            self.targets = targets
        elif all(isinstance(c, str) for c in channels):
            self.masses = self.targets = None
        else:
            raise ValueError(
                'Channels must be a list of tuples of (int, str) or a '
                'list of str')

    def __eq__(self, other):
        """Checks for equality between MibiImage instances.

        Args:
            other: A MibiImage.

        Returns: True if both the values of the data array and the metadata of
            the other MibiImage are equal to this instance's; otherwise False.
        """
        if isinstance(other, self.__class__):
            return (self.metadata() == other.metadata() and
                    self.channels == other.channels and
                    self.data.dtype == other.data.dtype and
                    np.all(self.data == other.data))
        return False

    def __getitem__(self, channels):
        """Equivalent to :meth:`~slice_data`."""
        return self.slice_data(channels)

    def metadata(self):
        """Returns a dictionary of the image's metadata."""
        return {key: getattr(self, key) for key in _ATTRIBUTES}

    def channel_inds(self, channels):
        """Returns the indices of the specified channels on the data's 2nd axis.

        Args:
            channels: A single channel, mass or target label; or, a sequence of
                channels, masses, or targets.

        Returns:
            A scalar or numpy array of the indices of the specified channels.

        Raises:
            KeyError: Raised if channels are not all found in image.
        """
        try:
            return self._channels.index(channels)
        except ValueError:
            pass
        try:
            return self.targets.index(channels)
        except (ValueError, AttributeError):
            pass
        try:
            return self.masses.index(channels)
        except (ValueError, AttributeError):
            pass
        try:
            return [self._channels.index(i) for i in channels]
        except ValueError:
            pass
        try:
            return [self.masses.index(i) for i in channels]
        except (ValueError, AttributeError):
            pass
        try:
            return [self.targets.index(i) for i in channels]
        except (ValueError, AttributeError):
            if self.targets is None:
<<<<<<< HEAD
                error_msg = f'Channels were indexed with targets only (no ' \
                    f'masses were given), available targets are ' \
                    f'{self._channels}'
            else:
                error_msg = f'Subset of channels, targets or massses not ' \
                    f'found matching {self._channels}'
=======
                error_msg = f'Cannot match {channels}. Channels were indexed ' \
                    f'with targets only (no masses were given), available ' \
                    f'targets are {self._channels}'
            else:
                error_msg = f'Subset of channels, targets or massses not ' \
                    f'found matching {channels}, available targets are ' \
                    f'{self._channels}'
>>>>>>> 46a70e94

            raise KeyError(error_msg)

    def slice_data(self, channels):
        """Selects a subset of data from the MibiImage given selected channels.

        If a single channel is given, the third dimension will be
        stripped and an actual slice of the array will be returned, not a copy.

        If a sequence of channels is given, even if it is a sequence of
        length 1, a copy will be returned.

        This method can also be called by indexing with ``[]`` (i.e.
        :meth:`~__getitem__`.  See also :meth:`~slice_image`.

        Args:
            channels: A single channel, mass or target label; or, a sequence of
                channels, masses, or targets.

        Returns:
            A numpy array containing the data sliced from the image.
        """
        return self.data[:, :, self.channel_inds(channels)]

    def slice_image(self, channels):
        """Returns a MibiImage from slicing channels of another MibiImage.

        See also: :meth:`~slice_data`.

        Args:
            channels: A single channel, mass or target label; or, a sequence of
                channels, masses, or targets.

        Returns:
            A new MibiImage instance containing a copy of the data and
            metadata of the selected channels.
        """
        data = self.slice_data(channels)
        inds = self.channel_inds(channels)
        if data.ndim == 2:
            data = data.copy()[:, :, np.newaxis]
            new_channels = [self.channels[inds]]
        else:
            new_channels = [self.channels[i] for i in inds]
        return MibiImage(data, new_channels, **self.metadata())

    def copy(self):
        """Creates a new MibiImage instance with a copy of the data.

        Returns:
            A MibiImage instance with a copy of the data and channels.
        """
        return MibiImage(self.data.copy(), self.channels[:], **self.metadata())

    def append(self, image):
        """Appends another MibiImage's data and channels.

        Note that only the channels and data will be affected; the initial
        metadata will be preserved.

        Args:
            image: A MibiImage.

        Raises:
            ValueError: Raised if the image has any channels already present on
                instance to which it is being appended.
        """
        if set(self.channels).intersection(set(image.channels)):
            raise ValueError('Images contain overlapping channels.')
        self.data = np.concatenate((self.data, image.data), axis=2)
        self._set_channels(
            [c for c in self.channels] + [c for c in image.channels],
            len(self.channels) + len(image.channels))

    def remove_channels(self, channels, copy=False):
        """Removes specified channels from a MibiImage.

        Args:
            channels: A list or tuple of labels of channels to remove.
            copy: Boolean defaulting to `False` for whether to return a new
                MibiImage with the channels' data removed. If `False`,
                the data, channels, masses and targets attributes of the input
                image are directly altered.

        Returns:
            If `copy=True`, returns a MibiImage with copies of all
            channels except those specified to be removed from the initial
            image.
        """
        # np.delete does not alter the input array
        new_data = np.delete(self.data, self.channel_inds(channels), 2)
        delete_inds = self.channel_inds(channels)
        new_channels = [
            c for c in self.channels if self.channel_inds(c) not in delete_inds]
        if copy:
            return MibiImage(new_data, new_channels, **self.metadata())
        self.__init__(new_data, new_channels, **self.metadata())
        return None

    def resize(self, size, copy=False, preserve_type=False):
        """Resizes the image.

        This uses a bicubic transformation on each channel, and converts the
        image data to floats in the unit interval according to
        skimage.img_as_float. That means that uint data is scaled out of the
        max of its type, i.e. 255 or 65535. If alternate scaling is desired,
        it should be performed prior to resizing.

        Args:
            size: An integer or tuple that determines the size of the first
                two dimensions of the returned image. If an integer,
                it is expanded to the tuple (size, size).
            copy: Boolean defaulting to `True` for whether to alter the data
                directly.
            preserve_type: Boolean defaulting to `False` for whether the
                returned data is of the same dtype. If `False`, the data is
                converted to floats in the unit interval according to
                skimage.img_as_float. That means that uint data is scaled out
                of the max of its type, i.e. 255 or 65535. If `True`, the data
                makes a round trip through floats and thus may lose precision
                when it is converted back to its original dtype.

        Returns:
            If `copy=False`, returns a MibiImage of the resized data. The
            dtype is determined by `preserve_type`.

        Raises:
            ValueError: Raised if the input size would change the aspect ratio
                of the image.
        """
        shape = self.data.shape
        try:
            ratio = np.float(size[1]) / size[0]
        except TypeError:
            ratio = 1
            size = (size, size)
        if ratio != np.float(shape[1]) / shape[0]:
            raise ValueError(
                'The input image layers have shape %s and cannot be resized '
                'to %s without changing the aspect ratio.' % (shape, size))
        if preserve_type:
            dtype = self.data.dtype
        else:
            dtype = np.float

        def _resize():
            with warnings.catch_warnings():
                warnings.filterwarnings(
                    'ignore',
                    message='Anti-aliasing will be enabled by default.*')
                return transform.resize(
                    self.data, (size[0], size[1], shape[2]), order=3,
                    mode='edge', preserve_range=True,
                    anti_aliasing=False).astype(dtype)

        if copy:
            return MibiImage(_resize(), self.labels, **self.metadata())
        self.data = _resize()

    def export_pngs(self, path, size=None):
        """Saves each channel of a MibiImage as a grayscale png.

        If the image data are boolean or integers of any type and are within
        the range of uint8, the values are converted to uint8 before saving.

        If the image data are integers of any type and not within the range of
        uint8 but are within the range of uint16, they are converted to uint16
        before saving.

        Otherwise a TypeError is raised.

        For image data that is float, use `mibitof.tiff.write()` for writing
        as TIFFs, since PNGs do not support float type.

        Args:
            path: The path to the folder in which to save the images. This
                folder must already exist.
            size: If None, the images are saved at full resolution. If an
                integer or tuple, the images are resized by passing this
                parameter to :meth:`resize`.

        Raises:
            TypeError: Raised if the data type and/or range is unsupported.
        """
        if size is not None:
            data = self.resize(size, copy=True, preserve_type=True).data
        else:
            data = self.data

        # Checking min and max for the entire image stack, not each layer,
        # so that the dtype for saved images is consistent.
        dmin = data.min()
        dmax = data.max()
        if (data.dtype in (np.uint8, np.uint16, np.bool) or
                np.issubdtype(data.dtype, np.integer)):
            # save as uint8 or uint 16 if already in those ranges
            if dmin >= 0 and dmax < 2 ** 8:
                converter = lambda array: array.astype(np.uint8)
            elif dmin >= 0 and dmax < 2 ** 16:
                converter = lambda array: array.astype(np.uint16)
            else:
                raise TypeError(
                    'Data are integers outside of uint16 range. You must '
                    'rescale before exporting.')
        else:
            raise TypeError('Unsupported dtype: %s' % data.dtype.type)

        for i, label in enumerate(self.channels):
            im = converter(data[:, :, i])
            png_name = (label[1] if isinstance(label, tuple) else label
                       ).replace('/', '-')  # / isn't safe for filenames
            with warnings.catch_warnings():
                warnings.filterwarnings('ignore',
                                        message='.*low contrast image.*')
                skio.imsave(f'{os.path.join(path, png_name)}.png', im)<|MERGE_RESOLUTION|>--- conflicted
+++ resolved
@@ -260,14 +260,6 @@
             return [self.targets.index(i) for i in channels]
         except (ValueError, AttributeError):
             if self.targets is None:
-<<<<<<< HEAD
-                error_msg = f'Channels were indexed with targets only (no ' \
-                    f'masses were given), available targets are ' \
-                    f'{self._channels}'
-            else:
-                error_msg = f'Subset of channels, targets or massses not ' \
-                    f'found matching {self._channels}'
-=======
                 error_msg = f'Cannot match {channels}. Channels were indexed ' \
                     f'with targets only (no masses were given), available ' \
                     f'targets are {self._channels}'
@@ -275,8 +267,6 @@
                 error_msg = f'Subset of channels, targets or massses not ' \
                     f'found matching {channels}, available targets are ' \
                     f'{self._channels}'
->>>>>>> 46a70e94
-
             raise KeyError(error_msg)
 
     def slice_data(self, channels):
