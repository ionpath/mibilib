--- conflicted
+++ resolved
@@ -235,33 +235,7 @@
 
     @aperture.setter
     def aperture(self, value):
-<<<<<<< HEAD
         self._aperture = self.parse_aperture(value)
-=======
-        if value in APERTURE_MAP.values() or value is None:
-            # Allow valid aperture codes or None
-            self._aperture = value
-        else:
-            # Convert known string aperture parameters, if possible
-            try:
-                unified_map = {
-                    **_DEPRECATED_APERTURE_MAP,
-                    **APERTURE_MAP
-                }
-                self._aperture = unified_map[value]
-                warnings.warn(
-                    'Deprecated aperture code \'{}\', converting to \'{}\'. In '
-                    'a future version, values from the following map will be '
-                    'required: {}'.format(value,
-                                          unified_map[value],
-                                          APERTURE_MAP)
-                )
-            except KeyError:
-                raise ValueError(
-                    'Invalid aperture code \'{}\', must use values'
-                    'from the following map: {}'.format(value, APERTURE_MAP)
-                )
->>>>>>> 5ec86c9c
 
     @property
     def channels(self):
@@ -351,17 +325,17 @@
         else:
             # Convert known string aperture parameters, if possible
             try:
-                aperture = {
+                unified_map = {
                     **_DEPRECATED_APERTURE_MAP,
                     **APERTURE_MAP
-                }[value]
+                }
+                aperture = unified_map[value]
                 warnings.warn(
                     'Deprecated aperture code \'{}\', converting to \'{}\'. In '
                     'a future version, values from the following map will be '
                     'required: {}'.format(value,
-                                          _DEPRECATED_APERTURE_MAP[value],
-                                          APERTURE_MAP)
-                )
+                                          unified_map[value],
+                                          APERTURE_MAP))
             except KeyError:
                 raise ValueError(
                     'Invalid aperture code \'{}\', must use values'
